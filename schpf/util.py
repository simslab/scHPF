--- conflicted
+++ resolved
@@ -4,11 +4,8 @@
 
 import numpy as np
 from scipy.stats import hypergeom
-<<<<<<< HEAD
 from scipy.sparse import csr_matrix
-=======
 import pandas as pd
->>>>>>> a434ec00
 
 
 def max_pairwise(gene_scores, ntop=200, second_greatest=False):
@@ -55,7 +52,34 @@
     return Overlap(overlap, p)
 
 
-<<<<<<< HEAD
+def max_pairwise_table(gene_scores, ntop_list=[50,100,150,200,250,300]):
+    """ Get the maximum pairwise overlap at
+
+    Parameters
+    ----------
+    gene_scores : ndarray
+        (ngenes, nfactors) array of gene scores
+    ntop_list : list, optional
+        List of values of ntop to evaluate
+
+    Returns
+    -------
+    df : DataFrame
+    """
+    max_overlap, p_max, max2_overlap, p_max2 = [],[],[],[]
+    for ntop in ntop_list:
+        o = max_pairwise(gene_scores, ntop, False)
+        max_overlap.append( o.overlap )
+        p_max.append( o.p )
+
+        o2 = max_pairwise(gene_scores, ntop, True)
+        max2_overlap.append( o2.overlap )
+        p_max2.append( o2.p )
+    df = pd.DataFrame({'ntop' : ntop_list, 'max_overlap' : max_overlap,
+        'p_max' : p_max, 'max2_overlap' : max2_overlap, 'p_max2' : p_max2})
+    return df
+
+
 def split_coo_rows(X, split_indices):
     """Split a coo matrix into two
 
@@ -155,32 +179,4 @@
     ab = csr_matrix(
             (np.hstack(data), np.hstack(indices), np.array(indptr)),
             out_shape).tocoo()
-    return ab
-=======
-def max_pairwise_table(gene_scores, ntop_list=[50,100,150,200,250,300]):
-    """ Get the maximum pairwise overlap at
-
-    Parameters
-    ----------
-    gene_scores : ndarray
-        (ngenes, nfactors) array of gene scores
-    ntop_list : list, optional
-        List of values of ntop to evaluate
-
-    Returns
-    -------
-    df : DataFrame
-    """
-    max_overlap, p_max, max2_overlap, p_max2 = [],[],[],[]
-    for ntop in ntop_list:
-        o = max_pairwise(gene_scores, ntop, False)
-        max_overlap.append( o.overlap )
-        p_max.append( o.p )
-
-        o2 = max_pairwise(gene_scores, ntop, True)
-        max2_overlap.append( o2.overlap )
-        p_max2.append( o2.p )
-    df = pd.DataFrame({'ntop' : ntop_list, 'max_overlap' : max_overlap,
-        'p_max' : p_max, 'max2_overlap' : max2_overlap, 'p_max2' : p_max2})
-    return df
->>>>>>> a434ec00
+    return ab