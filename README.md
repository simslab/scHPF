--- conflicted
+++ resolved
@@ -15,11 +15,6 @@
 - pandas
 - (optional) loompy
 
-<<<<<<< HEAD
-**IMPORTANT** numba release 0.41 considerably reduces scHPF's performance.  While I figure out the issue, I've 
-=======
-**IMPORTANT** numba release 0.41 considerably reduces scHPF's performance.  While I figure out the issue, I strongly recommend using numba=0.40 .
->>>>>>> 9699462b
 
 The easiest way to setup a python environment for scHPF is with [anaconda](https://www.continuum.io/downloads).
 ```
